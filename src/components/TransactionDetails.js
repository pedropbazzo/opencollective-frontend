import React from 'react';
import PropTypes from 'prop-types';
import { defineMessages, injectIntl, FormattedNumber, FormattedMessage } from 'react-intl';
import { imagePreview, capitalize } from '../lib/utils';
import { addGetTransaction } from '../graphql/queries';

class TransactionDetails extends React.Component {

  static propTypes = {
    collective: PropTypes.object,
    transaction: PropTypes.object,
    LoggedInUser: PropTypes.object,
    mode: PropTypes.string // open or closed
  }

  constructor(props) {
    super(props);
    this.messages = defineMessages({
      'hostFeeInTxnCurrency': { id: 'transaction.hostFeeInTxnCurrency', defaultMessage: 'host fee' },
      'platformFeeInTxnCurrency': { id: 'transaction.platformFeeInTxnCurrency', defaultMessage: 'Open Collective fee' },
      'paymentProcessorFeeInTxnCurrency': { id: 'transaction.paymentProcessorFeeInTxnCurrency', defaultMessage: 'payment processor fee' }
    });
    this.currencyStyle = { style: 'currency', currencyDisplay: 'symbol', minimumFractionDigits: 0, maximumFractionDigits: 2};
  }

  render() {
    const { intl, collective, transaction, LoggedInUser } = this.props;

    const type = transaction.type.toLowerCase();

    const amountDetails = [intl.formatNumber(transaction.amount / 100, { currency: transaction.currency, ...this.currencyStyle})];
    const addFees = (feesArray) => {
      feesArray.forEach(feeName => {
        if (transaction[feeName]) {
          amountDetails.push(`${intl.formatNumber(transaction[feeName] / 100, { currency: collective.currency, ...this.currencyStyle})} (${intl.formatMessage(this.messages[feeName])})`);
        }
      })
    }

    addFees(['hostFeeInTxnCurrency', 'platformFeeInTxnCurrency', 'paymentProcessorFeeInTxnCurrency']);

    const amountDetailsStr = amountDetails.length > 1 ? amountDetails.join(' - ') : null;

    return (
        <div className={`TransactionDetails ${this.props.mode}`}>
        <style jsx>{`
          .TransactionDetails {
            font-size: 1.2rem;
            overflow: hidden;
            transition: max-height 0.5s cubic-bezier(0.25, 0.46, 0.45, 0.94);
            max-height: 15rem;
          }
          .TransactionDetails.closed {
            max-height: 0;
          }
          .TransactionDetails .frame {
            padding: 4px;
            margin-top: 1rem;
            margin-right: 1rem;
            float: left;
            background-color: #f3f4f5;
          }
          .TransactionDetails img {
            width: 64px;
          }
          .col {
            float: left;
            display: flex;
            flex-direction: column;         
            margin-right: 1rem;
            margin-top: 1rem;
          }
          label {
            text-transform: uppercase;
            color: #aaaeb3;
            font-weight: 300;
            font-family: lato, montserratlight, arial;
            white-space: nowrap;
          }
          .netAmountInCollectiveCurrency {
            font-weight: bold;
          }

          @media(max-width: 600px) {
            .TransactionDetails {
              max-height: 30rem;
            }
          }
        `}</style>

        {type === 'expense' &&
          <div className="frame">
            {transaction.attachment &&
              <a href={transaction.attachment} target="_blank" title="Open receipt in a new window">
                <img src={imagePreview(transaction.attachment)} />
              </a>
            }
            {!transaction.attachment &&
              <img src={'/static/images/receipt.svg'} />
            }
          </div>
        }
        <div className="col">
          <label><FormattedMessage id='transaction.host' defaultMessage='host' /></label>
          {transaction.host.name}
        </div>
        <div className="col">
          <label><FormattedMessage id='transaction.paymentMethod' defaultMessage='payment method' /></label>
          {capitalize(transaction.paymentMethod.name)}
        </div>
        <div className="col">
          <label><FormattedMessage id='transaction.amount' defaultMessage='amount' /></label>
          <div className="amountDetails">
<<<<<<< HEAD
            <span>{amountDetailsStr}</span>
            <span className="netAmountInCollectiveCurrency">&nbsp;=&nbsp;
              <FormattedNumber
                value={transaction.netAmountInCollectiveCurrency / 100}
                currency={transaction.currency}
=======
            { amountDetailsStr &&
              <span>
                <span>{amountDetailsStr}</span>
                <span className="netAmountInGroupCurrency">&nbsp;=&nbsp;</span>
              </span>
            }
            <span className="netAmountInGroupCurrency">
              <FormattedNumber
                value={transaction.netAmountInGroupCurrency / 100}
                currency={collective.currency}
>>>>>>> 9b2bfc26
                {...this.currencyStyle}
                />
            </span>
          </div>
        </div>
        { type === 'donation' && LoggedInUser && LoggedInUser.canEditCollective &&
          <div className="col invoice">
            <label><FormattedMessage id='transaction.invoice' defaultMessage='invoice' /></label>
            <div>
              <a href={`/${collective.slug}/transactions/${transaction.uuid}/invoice.pdf`}>
                <FormattedMessage id='transaction.downloadPDF' defaultMessage='Download PDF' />
              </a>
            </div>
          </div>
        }
      </div>
    );
  }
}

export default addGetTransaction(injectIntl(TransactionDetails));<|MERGE_RESOLUTION|>--- conflicted
+++ resolved
@@ -111,13 +111,6 @@
         <div className="col">
           <label><FormattedMessage id='transaction.amount' defaultMessage='amount' /></label>
           <div className="amountDetails">
-<<<<<<< HEAD
-            <span>{amountDetailsStr}</span>
-            <span className="netAmountInCollectiveCurrency">&nbsp;=&nbsp;
-              <FormattedNumber
-                value={transaction.netAmountInCollectiveCurrency / 100}
-                currency={transaction.currency}
-=======
             { amountDetailsStr &&
               <span>
                 <span>{amountDetailsStr}</span>
@@ -128,7 +121,6 @@
               <FormattedNumber
                 value={transaction.netAmountInGroupCurrency / 100}
                 currency={collective.currency}
->>>>>>> 9b2bfc26
                 {...this.currencyStyle}
                 />
             </span>
