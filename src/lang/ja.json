{
  "api.error.unreachable": "Can't reach the API. Please try again in a few.",
  "addfunds.amount.label": "amount",
  "addfunds.description.label": "description",
  "addfunds.FromCollectiveId.label": "source",
  "addfunds.hostFeePercent.label": "Host fee",
  "addfunds.platformFeePercent.label": "Platform fee",
  "user.name.label": "名前",
  "user.email.label": "Email",
  "addfunds.organization.label": "organization",
  "user.website.label": "website",
  "addfunds.title": "Add Funds to {collective}",
  "addfunds.details": "Details",
  "addfunds.totalAmount": "Funding amount",
  "addfunds.hostFees": "Host fees ({hostFees})",
  "addfunds.platformFees": "Platform fees ({platformFees})",
  "addfunds.netAmount": "Net amount",
  "addfunds.disclaimer": "By clicking below, you agree to set aside {amount} in your bank account on behalf of the collective",
  "form.processing": "processing",
  "addfunds.submit": "Add Funds",
  "form.cancel": "cancel",
  "collective.types.collective": "{n, plural, one {collective} other {collectives}}",
  "collective.types.organization": "{n, plural, one {organization} other {organizations}}",
  "collective.types.user": "{n, plural, one {people} other {people}}",
  "addfunds.fromCollective.host": "host ({host})",
  "addfunds.fromCollective.other": "other (please specify)",
  "subscription.cancel.btn": "yes",
  "collective.created": "Your collective has been created with success.",
  "collective.created.description": "While you are waiting for approval from your host ({host}), you can already customize your collective, file expenses and even create events.",
  "collective.donate": "寄付",
  "usercollective.since": "{year}年に設立",
  "collective.members.admin.title": "{n} {n, plural, one {core contributor} other {core contributors}}",
  "collective.members.member.title": "{n} {n, plural, one {member} other {members}}",
  "collective.members.backer.title": "{n} {n, plural, one {backer} other {backers}}",
  "collective.members.fundraiser.title": "{n} {n, plural, one {fundraiser} other {fundraisers}}",
  "collective.members.follower.title": "{n} {n, plural, one {follower} other {followers}}",
  "collective.menu.host": "contributing to {n} {n, plural, one {collective} other {collectives}}",
  "collective.menu.admin": "contributing to {n} {n, plural, one {collective} other {collectives}}",
  "collective.menu.member": "member of {n} {n, plural, one {collective} other {collectives}}",
  "collective.menu.backer": "backing {n} {n, plural, one {collective} other {collectives}}",
  "collective.menu.fundraiser": "raised money for {n} {n, plural, one {collective} other {collectives}}",
  "collective.menu.follower": "following {n} {n, plural, one {collective} other {collectives}}",
  "collective.tiers.donate": "Or make a one time donation",
  "collective.collective.memberOf.collective.parent.title": "{n, plural, one {this collective is} other {{n} collectives are}} part of our collective",
  "collective.collective.memberOf.collective.parent.subtitle": "{n, plural, one {this collective is} other {{n} collectives are}} part of our collective",
  "collective.section.contributors.empty": "You don't have any contributors yet.",
  "membership.role.host": "host",
  "roles.admin.label": "コアメンバー",
  "roles.member.label": "メンバー",
  "tier.name.sponsor": "スポンサー",
  "tier.name.backer": "サポーター",
  "collective.card.stats.backers": "{n, plural, one {backer} other {backers}}",
  "collective.card.stats.yearlyBudget": "年間の支援額",
  "collective.card.memberOf.count": "{n, plural, one {collective} other {collectives}} backed",
  "collective.card.stats.totalAmountSent": "contributed",
  "membership.since": "から",
  "membership.totalDonations.title": "支援額",
  "membership.totalRaised.title": "amount raised",
  "collective.category.label": "Category",
  "collective.category.association": "Association",
  "collective.category.pta": "Parent Teacher Association",
  "collective.category.other": "Other",
  "collective.category.studentclub": "Student Club",
  "collective.category.meetup": "Meetup",
  "collective.category.movement": "Movement",
  "collective.category.neighborhood": "Neighborhood Association",
  "collective.category.opensource": "Open Source Project",
  "collective.category.politicalparty": "Political Party",
  "collective.category.lobby": "Lobbying Group",
  "collective.category.coop": "Cooperative",
  "collective.contribute": "貢献",
  "host.apply.btn": "Apply to create a collective",
  "collective.cover.hostedBy": "Hosted by",
  "collective.cover.pendingApprovalFrom": "Pending approval from",
  "collective.stats.totalAmountSent.label": "支援金の総額",
  "collective.stats.totalAmountRaised.label": "Total amount raised",
  "expenses.badge.tooltip.pending": "{pending} {pending, plural, one {expense} other {expenses}} pending approval",
  "expenses.badge.tooltip.approved": "{approved} {approved, plural, one {expense} other {expenses}} ready to be paid",
  "expenses.balance.label": "balance:",
  "expenses.allCollectives": "All Collectives",
  "expenses.collectivePicker.title": "Finances",
  "expenses.collectivePicker.subtitle": "{n} {n, plural, one {collective} other {collectives}}",
  "loading": "読み込み中",
  "loadMore": "もっと見る",
  "comment.edit": "edit",
  "comment.cancelEdit": "cancel edit",
  "comment.save": "save",
  "comment.payoutMethod.paypal": "PayPal ({paypalEmail})",
  "comment.payoutMethod.manual": "Other (give instructions)",
  "comment.btn": "Comment",
  "comment.post.to.author": "Note: Your comment will be public and we will notify the person who submitted the expense",
  "comment.post.to.host": "Note: Your comment will be public and we will notify the administrators of the host of this collective",
  "comment.post.to.collective": "Note: Your comment will be public and we will notify the administrators of this collective",
  "collective.stats.balance.title": "Available balance:",
  "collective.connectedAccounts.paypal.connected": "{createdAt, date, short}にPaypal連携されました",
  "collective.connectedAccounts.paypal.description": "Connect a PayPal account to reimburse approved expenses in one click",
  "host.apply.title": "Apply to create a new {hostname} collective",
  "collectives.create.error.HostNotOpenToApplications": "This host is not open to application",
  "collectives.create.signin": "Sign in or create an Open Collective account",
  "collective.slug.label": "URL",
  "collective.type.label": "タイプ",
  "collective.name.label": "名前",
  "collective.company.label": "company",
  "collective.company.description": "Start with a @ to reference an organization (e.g. @airbnb)",
  "collective.amount.label": "額",
  "collective.description.label": "概要",
  "collective.longDescription.label": "詳細",
  "collective.startsAt.label": "開始日",
  "collective.image.label": "アバター",
  "collective.backgroundImage.label": "カバー画像",
  "collective.twitterHandle.label": "Twitter",
  "collective.website.label": "Website",
  "collective.location.label": "City",
  "collective.meetup.label": "Meetup URL",
  "collective.members.label": "Number of members",
  "collective.tags.label": "Tags",
  "collective.tags.description": "Tags helps people discover your collective. Separate them with a comma.",
  "collective.tos.label": "Terms of Service",
  "organization.create": "Create organization",
  "events.create.login": "コアメンバーとしてイベントを作成するためにはログインする必要があります。",
  "login.button": "ログイン",
  "collectives.create.description": "An organization allows you to make donations as a company or as a team. You can also set a monthly limit within which the members of the organization can make contributions.",
  "creditcard.error": "クレジットカード番号が正しくありません",
  "collective.expensePolicy.label": "Expense policy",
  "collective.expensePolicy.description": "Submitting an expense can be daunting if the people in your community don't know what can or cannot be expensed. Help them by defining a simple expense policy.",
  "collective.expensePolicy.placeholder": "E.g. Feel free to expense your public transport or Uber/Lyft drive for up to XX. You can also expense drinks and food for meetups for up to XX. For other types of expenses, feel free to ask us.",
  "collective.markdown.label": "Default editor",
  "collective.markdown.description": "Use markdown editor",
  "collective.sendInvoiceByEmail.label": "Invoices",
  "collective.sendInvoiceByEmail.description": "Automatically attach the PDF of your receipts to the monthly report email",
  "editCollective.menu.info": "情報",
  "editCollective.menu.": "画像",
  "editCollective.menu.members": "メンバー",
  "editCollective.menu.goals": "goals",
  "editCollective.menu.tiers": "tiers",
  "editCollective.menu.expenses": "expenses",
  "editCollective.menu.paymentMethods": "支払方法",
  "editCollective.menu.connectedAccounts": "Connected Accounts",
  "editCollective.menu.export": "export",
  "editCollective.menu.advanced": "詳細",
  "collective.edit.backToProfile": "{type}ページに戻る",
  "collective.connectedAccounts.reconnect.button": "Reconnect",
  "collective.connectedAccounts.stripe.button": "Stripe連携",
  "collective.connectedAccounts.stripe.description": "Connect a Stripe account to create collectives and start accepting donations on their behalf.",
  "collective.connectedAccounts.stripe.connected": "Stripe account connected on {createdAt, date, short}",
  "collective.connectedAccounts.twitter.button": "Twitter連携",
  "collective.connectedAccounts.twitter.description": "Connect a Twitter account to automatically thank new backers",
  "collective.connectedAccounts.twitter.connected": "Twitter account connected on {createdAt, date, short}",
  "collective.connectedAccounts.github.button": "Connect GitHub",
  "collective.connectedAccounts.github.description": "Connect a GitHub account to verify your identity and add it to your profile",
  "collective.connectedAccounts.github.connected": "GitHub account {username} connected on {createdAt, date, short}",
  "menu.edit.event": "edit event",
  "event.slug.label": "URL",
  "event.type.label": "type",
  "event.name.label": "名前",
  "event.amount.label": "額",
  "event.longDescription.label": "説明",
  "event.startsAt.label": "開始日",
  "event.endsAt.label": "終了日",
  "event.location.label": "所在地",
  "goal.add": "add goal",
  "goal.remove": "remove goal",
  "goal.type.label": "type",
  "goal.balance.label": "balance",
  "goal.yearlyBudget.label": "yearly budget",
  "goal.title.label": "title",
  "goal.description.label": "description",
  "goal.amount.label": "amount",
  "members.role.label": "役割",
  "members.add": "メンバーを追加",
  "members.remove": "メンバーを削除",
  "user.description.label": "説明",
  "members.edit.description": "Note: Only Core Contributors can edit this collective and approve or reject expenses.",
  "paymentMethod.edit": "編集",
  "paymentMethod.remove": "削除",
  "paymentMethod.editSubscriptions": "edit subscriptions",
  "paymentMethod.monthlyLimitPerMember.label": "Monthly limit per member",
  "paymentMethod.monthlyLimitPerMember.description": "You can set a monthly limit to allow the other members of your organization to use this credit card. If set to zero, only you and the other administrators of this organization will be able to use this card.",
  "paymentMethod.activeSubscriptions": "{n} active {n, plural, one {subscription} other {subscriptions}}",
  "paymentMethods.add": "他の支払方法を追加",
  "paymentMethods.remove": "支払方法の削除",
  "tier.type.tier": "tier (only one per order)",
  "tier.type.membership": "membership (recurring)",
  "tier.type.service": "service (e.g. support)",
  "tier.type.product": "product (e.g. t-shirt)",
  "tier.type.donation": "donation (gift)",
  "tier.type.ticket": "ticket (allow multiple tickets per order)",
  "tier.type.tier.remove": "remove tier",
  "tier.type.ticket.remove": "チケットを削除",
  "tier.type.backer.remove": "remove tier",
  "tier.type.sponsor.remove": "remove tier",
  "tier.type.tier.add": "add another tier",
  "tier.type.ticket.add": "add another ticket",
  "tier.type.backer.add": "add another tier",
  "tier.type.sponsor.add": "add another tier",
  "tier.type.custom": "custom tier",
  "tier.type.label": "type",
  "tier.name.label": "名前",
  "tier.amountType.label": "Amount type",
  "tier.amount.label": "額",
  "tier.defaultAmount.label": "default amount",
  "tier.interval.label": "interval",
  "tier.amountType.fixed": "fixed amount",
  "tier.amountType.flexible": "flexible amount",
  "tier.interval.onetime": "one time",
  "tier.interval.month": "月間",
  "tier.interval.year": "年間",
  "tier.presets.label": "suggested amounts",
  "tier.description.label": "説明",
  "tier.startsAt.label": "開始日",
  "tier.endsAt.label": "期限日",
  "tier.endsAt.description": "Date and time until when this tier should be available",
  "tier.maxQuantity.label": "Available quantity",
  "tier.maxQuantity.description": "Leave it empty for unlimited",
  "connectedAccounts.twitter.newBacker.toggle.label": "New backers",
  "connectedAccounts.twitter.newBacker.toggle.description": "Whenever you have a new backer that has provided a twitter username, a tweet will be sent from your connected account",
  "connectedAccounts.twitter.newBacker.tweet": "{backerTwitterHandle} thank you for your {amount} donation 🙏 - your contribution makes a difference!",
  "connectedAccounts.twitter.monthlyStats.toggle.label": "Top backers",
  "connectedAccounts.twitter.monthlyStats.toggle.description": "Every first of the month, automatically send a public tweet with the latest stats, the new backers and the all time top backers",
  "connectedAccounts.twitter.updatePublished.toggle.label": "Update published",
  "connectedAccounts.twitter.updatePublished.toggle.description": "Send a tweet whenever you publish an update",
  "connectedAccounts.twitter.tenBackers.toggle.label": "10 backers",
  "connectedAccounts.twitter.tenBackers.toggle.description": "Whenever one of the collectives that you are hosting reaches 10 backers",
  "connectedAccounts.twitter.tenBackers.tweet": "🎉 {collective} just reached 10 backers! Thank you {topBackersTwitterHandles} 🙌  Support them too!",
  "connectedAccounts.twitter.oneHundredBackers.toggle.label": "100 backers",
  "connectedAccounts.twitter.oneHundredBackers.toggle.description": "Whenever one of the collectives that you are hosting reaches 100 backers",
  "connectedAccounts.twitter.oneHundredBackers.tweet": "🎉 {collective} just reached 100 backers!! 🙌  Support them too!",
  "connectedAccounts.twitter.oneThousandBackers.toggle.label": "1,000 backers",
  "connectedAccounts.twitter.oneThousandBackers.toggle.description": "Whenever one of the collectives that you are hosting reaches 1,000 backers",
  "connectedAccounts.twitter.oneThousandBackers.tweet": "🎉 {collective} just reached 1,000 backers!! 🙌  Support them too!",
  "connectedAccounts.twitter.settings": "Settings",
  "connectedAccount.save.btn": "save",
  "updates.new.title.label": "Title",
  "update.new.save": "Save Update",
  "page.error.collective.is.not.host": "This page is only for hosts",
  "page.error.default": "Unknown error",
  "event.over.sendMoneyToParent.title": "Event is over and still has a positive balance",
  "event.over.sendMoneyToParent.description": "If you still have expenses related to this event, please file them. Otherwise consider moving the money to your collective {collective}",
  "event.over.sendMoneyToParent.transaction.description": "Balance of {event}",
  "menu.submitExpense": "Submit Expense",
  "event.responses.title.going": "{n} {n, plural, one {person going} other {people going}}",
  "event.responses.title.interested": "{n}人が興味ありと言っています",
  "event.sponsors.title": "スポンサー",
  "sections.events.new": "Create an Event",
  "events.widget.noEventScheduled": "No event has been scheduled yet.",
  "events.widget.createEvent": "イベントの作成",
  "events.title.futureEvents": "Next {n, plural, one {event} other {events}}",
  "events.title.pastEvents": "Past {n, plural, one {event} other {events}}",
  "export.widget.title": "Widget",
  "export.csv.title": "Export in CSV",
  "export.csv.description": "Export all your members in CSV (comma separated values) that can be easily imported into any spreadsheet application",
  "export.all": "Export all members in CSV",
  "export.json.title": "Export in JSON",
  "export.json.description": "Export all your members in JSON to integrate with other applications",
  "export.json.parameters.title": "Parameters",
  "export.json.parameters.limit": "number of members to return",
  "export.json.parameters.offset": "number of members to skip (for paging)",
  "export.json.parameters.TierId": "only return the members that belong to this TierId. You can find the TierId as part of the URL after selecting a tier on your collective page.",
  "export.images.title": "Export images",
  "GetTicketForm.getTicketBtn": "{quantity, plural, one {Get this ticket} other {Get those tickets}}",
  "GetTicketForm.getTierBtn": "become a {name}",
  "menu.admin": "admin",
  "menu.backer": "backer",
  "menu.attendee": "attendee",
  "menu.fundraiser": "fundraiser",
  "menu.parenting": "member collectives",
  "menu.about": "about",
  "menu.events": "events",
  "menu.updates": "updates",
  "menu.budget": "budget",
  "menu.contributors": "contributors",
  "menu.edit.collective": "edit collective",
  "menu.edit.user": "edit profile",
  "menu.edit.organization": "edit organization",
  "cover.bar.balance": "Today's Balance",
  "cover.bar.yearlyBudget": "Estimated Annual Budget",
  "tier.interval": "per {interval, select, month {month} year {year} other {}}",
  "cover.budget.text": "Thanks to your financial contributions, we are operating on an estimated annual budget of  {yearlyBudget}.",
  "uploadImage.placeholder": "Drop an image or click to upload",
  "uploadImage.isDragActive": "Drop it like it's hot 🔥",
  "uploadImage.isDragReject": "🚫 This file type is not accepted",
  "uploadImage.error": "Error: {error}",
  "InterestedForm.RemindMe": "remind me",
  "collective.about.title": "About",
  "order.matchingfund.label": "Matching fund",
  "order.matchingfund.text": "{name} has set up a {initialBalance} matching fund to match {factor, select, 1 {} other {{factor} times}} your first donation to {collective}. There is {balance} left in this fund.",
  "order.matchingFund.expire": "This matching fund expires in {n} {n, plural, one {day} other {days}}",
  "order.matchingfund.notEnoughFund": "There isn't enough fund left in this matching fund.",
  "roles.backer.label": "支援者",
  "membership.totalDonations": "支援額の総額",
  "members.all": "全員",
  "members.admin": "管理者",
  "members.members": "メンバー",
  "members.paid": "支援者",
  "menu.team": "team",
  "menu.transactions": "transactions",
  "collective.messages.StripeAccountConnected": "Stripeアカウントの連携に成功しました",
  "notFound.search": "Let me try to find {term} for you...",
  "order.created.tweet": "I've just donated {amount} to {collective}. Consider donating too, every little helps!",
  "order.created.tweet.event": "I'm attending {event}. Join me!",
  "collective.user.orderCreated.thankyou": "ご支援ありがとうございます! 🙏",
  "collective.user.orderCreated.event.thankyou": "Thank you for your RSVP! See you soon! 😊",
  "collective.user.orderCreated.message": "We have added {collective} to your profile",
  "collective.user.orderProcessing.message": "We are currently processing your donation to {collective}. We will add it to your profile and we will send you a confirmation email once the payment is confirmed.",
  "collective.user.orderCreated.helpUsRaise.title": "Help us raise more money!",
  "collective.user.orderCreated.event.inviteFriends.title": "Invite your friends!",
  "collective.user.orderCreated.helpUsRaise.shareUrl": "Share this URL:",
  "collective.user.orderCreated.helpUsRaise.description": "The total amount that you will help us raise will be shown on your profile.",
  "collective.user.orderCreated.event.inviteFriends.description": "The more people the merrier 😊",
  "collective.user.orderCreated.helpUsRaise.tweetUrl": "Share on Twitter",
  "collective.user.orderCreated.helpUsRaise.fbUrl": "Share on Facebook",
  "tier.order.contributeAs": "Contribute as",
  "tier.order.rsvpAs": "RSVP as",
  "tier.order.profile.myself": "myself",
  "tier.order.success": "🎉 Your order has been processed successfully",
  "tier.order.error": "An error occured 😳. The order didn't go through. Please try again in a few.",
  "tier.order.button": "注文する",
  "tier.order.organization.create": "コミュニティを作る",
  "tier.order.profile.logout": "logout to create a new profile",
  "tier.order.organization.name": "name",
  "tier.order.organization.website": "website",
  "tier.order.organization.twitterHandle": "Twitter",
  "error.email.invalid": "メールアドレスが違います",
  "creditcard.label": "クレジットカード",
  "creditcard.save": "Save credit card to {type, select, user {my account} other {{type} account}}",
  "creditcard.missing": "Credit card missing",
  "paymentMethod.type": "Payment method",
  "paymentMethod.creditcard": "credit card",
  "occard.label": "Gift Card",
  "occard.apply": "Apply",
  "occard.invalid": "Invalid code",
  "occard.expired": "Expired code",
  "occard.loading": "Please wait...",
  "prepaidcard.amountremaining": "Valid code. Amount available:",
  "prepaidcard.amounterror": "You can only contribute up to the amount available on your gift card.",
  "tier.order.ticket.title": "RSVP",
  "tier.order.backer.title": "Become a {name}",
  "tier.order.sponsor.title": "Become a {name}",
  "user.firstName.label": "名",
  "user.lastName.label": "姓",
  "user.company.label": "company",
  "user.twitterHandle.label": "twitter",
  "user.twitterHandle.description": "If any",
  "user.email.description": "* が必要です",
  "signin.createAccount.description": "There is no user with this email address. Click on \"Sign Up\" to create a new Open Collective Account.",
  "signin.emailSent.description": "メールが送信されました。メールに記載された手順に従ってログインしてください。",
  "user.description.description": "Present yourself in 60 characters or less, if you can!",
  "tier.totalAmount.label": "Total amount",
  "order.error.organization.name.required": "Please provide a name for the new organization",
  "order.error.organization.website.required": "Please provide a website for the new organization",
  "user.newsletterOptIn.description": "Subscribe to the Open Collective newsletter.",
  "tier.order.userdetails.description": "If you wish to remain anonymous, only provide an email address without any other personal details.",
  "tier.order.userdetails.description.loggedin": "If you wish to remain anonymous, logout and use another email address without providing any other personal details.",
  "paymentMethod.useGiftCard": "Use a Gift Card",
  "order.error.hostRequired": "This collective doesn't have a host that can receive money on their behalf",
  "collective.host.disclaimer": "By clicking above, you are pledging to give the host ({hostname}) {amount} {interval, select, month {per month} year {per year} other {}} for {collective}.",
  "collective.host.cancelanytime": "いつでもキャンセルできます。",
<<<<<<< HEAD
=======
  "order.publicMessage.placeholder": "Use this space to add a personal message (public)",
  "tier.order.ticket.info": "Event info",
  "tier.order.contribution": "Contribution",
  "tier.order.ticket": "Ticket",
>>>>>>> 896b5444
  "paymentMethod.add": "Add credit card",
  "paymentMethod.save": "Save",
  "paymentMethod.cancel": "Cancel",
  "paymentMethod.success": "Successfully added!",
  "paymentMethod.expire": "Exp",
  "paymentMethod.whyUnknownTitle": "Why is my credit card not showing up?",
  "paymentMethod.whyUnknown": "This subscription was created using an early version of our site when we didn't store credit card numbers. We suggest that you update this subscription with a newer credit card.",
  "paymentMethod.cardUnavailable": "(credit card info not available)",
  "update.publish.btn": "publish",
  "update.publish.backers": "Your update will be sent to {n} backers",
  "paymentMethod.bitcoin.error.invalidEmail": "We can't generate a bitcoin address without a valid email address.",
  "paymentMethod.bitcoin.loading": "Generating bitcoin address to receive the donation.",
  "paymentMethod.bitcoin.openApp": "open in app",
  "paymentMethod.bitcoin.send": "Please send",
  "paymentMethod.bitcoin.toAddress": "to this BTC address:",
  "paymentMethod.bitcoin.instructions": "You can then proceed with the donation. We will send you an email to {email} once the transaction is confirmed.",
  "response.status.interested": "{name}が興味ありと言っています",
  "response.status.yes": "{name}が参加予定です",
  "roles.attendee.label": "Attendee",
  "roles.fundraiser.label": "Fundraiser",
  "section.memberships.title": "Memberships",
  "section.updates.title": "Updates",
  "section.updates.subtitle": "Stay up to dates with our latest activities and progress.",
  "section.events.title": "Events",
  "section.events.subtitle": "Meet the community!",
  "section.team.title": "Team",
  "section.team.subtitle": "Meet the awesome people that are bringing the community together! 🙌",
  "section.budget.title": "Budget",
  "section.budget.subtitle": "Current balance: {balance}",
  "section.expenses.title": "Expenses",
  "section.expenses.subtitle": "All expenses",
  "section.contributors.title": "Contributors",
  "section.contributors.subtitle": "{organizations, plural, one {{organizations} organization and} other {{organizations} organizations and}} {users} {users, plural, one {person is} other {people are}} supporting us.",
  "tier.order.contributionDetails": "Contribution details",
  "tier.order.contributionDetails.description": "Thank you for contributing to our budget! 🙏",
  "tier.order.ticketDetails": "Ticket details",
  "tier.order.userDetails": "ユーザー情報",
  "tier.order.organizationDetails": "コミュニティ詳細",
  "tier.order.organizationDetails.description": "If you wish to contribute as an organization, please enter the information below. Otherwise you can leave this empty.",
  "tier.order.paymentDetails": "支払方法の詳細",
  "SendMoneyToCollective.btn": "Send {amount} to {collective}",
  "user.website.description": "If any",
  "signin.loading.description": "お待ちください...",
  "signin.createAccount": "ユーザー登録",
  "signin.login.description": "Welcome back! Click on \"Login\" (or hit Enter) and we will send you a link to login by email.",
  "signin.signup.success.title": "✓ Account created with success",
  "signup.success.description": "An email has been sent with a link to login to your account. You can now safely close this tab.",
  "signinup.email.label": "メールアドレス",
  "signinup.firstName.label": "名",
  "signinup.lastName.label": "姓",
  "signinup.description.label": "one liner",
  "signinup.description.description": "Present yourself in 60 characters or less, if you can!",
  "signinup.twitterHandle.label": "twitter",
  "subscription.amountToDate": "contributed to date",
  "subscription.pastDue": "Past due. Please update payment method.",
  "subscription.pastDue.msg": "Update payment info",
  "subscription.whyPastDueTitle": "Update payment info",
  "subscription.whyPastDueText": "We were unable to charge your last payment. Please update your payment info to continue this subscription.",
  "subscription.updated": "Updated!",
  "subscription.menu.editPaymentMethod": "Update payment method",
  "subscription.menu.editAmount": "Update amount",
  "subscription.menu.cancel": "Cancel contribution",
  "subscription.updateAmount.cancel.btn": "Cancel",
  "subscription.updateAmount.update.btn": "Update",
  "subscription.cancel.no.btn": "no",
  "subscription.cancelled.label": "Cancelled Subscriptions",
  "subscription.login.message": "Are these your subscriptions? Login above to edit them",
  "sections.team.edit": "Edit team members",
  "TicketsConfirmed.ticketsAcquired": "{quantity, plural, one {ticket} other {tickets}} acquired!",
  "TicketsConfirmed.tickets": "{quantity} {quantity, plural, one {ticket} other {tickets}}",
  "amount.free": "free",
  "TicketsConfirmed.ConfirmationSent": "A confirmation email has been sent to your address {email}",
  "TicketsConfirmed.SeeYouSoon": "See you soon!",
  "tier.customAmount.error.minimumAmount": "Minimum amount should be {minimumAmount}",
  "tier.defaultDescription": "Become a {name} for {amount} per {interval} and help us sustain our activities!",
  "tier.amount.select": "Select amount",
  "tier.interval.select": "Select frequency",
  "tier.GetTicket": "{quantity, plural, one {get ticket} other {get tickets}}",
  "tier.GetTier": "become a {name}",
  "contribution": "{n, plural, one {contribution} other {contributions}}",
  "tier.error.hostMissing": "Your collective needs a host before you can start accepting money.",
  "tier.error.collectiveInactive": "Your collective needs to be activated by your host before you can start accepting money.",
  "tier.limited": "LIMITED: {availableQuantity} LEFT OUT OF {maxQuantity}",
  "tier.contribute": "貢献する",
  "menu.homepage": "トップページに戻る",
  "menu.discover": "探す",
  "menu.myAccount": "アカウント",
  "menu.profile": "プロフィール",
  "menu.logout": "ログアウト",
  "menu.howItWorks": "仕組み",
  "menu.blog": "ブログ",
  "profilemenu.memberships.tooltip.balance": "Balance {balance}",
  "profilemenu.memberships.tooltip.pendingExpenses": "{n} pending expenses",
  "collective": "{n, plural, one {collective} other {collectives}}",
  "menu.createCollective": "Create a Collective",
  "menu.subscriptions": "Subscriptions",
  "menu.createOrganization": "Create an Organization",
  "loggingout": "ログアウト",
  "update.pending": "pending",
  "update.paid": "paid",
  "update.approved": "approved",
  "update.rejected": "rejected",
  "update.edit": "edit",
  "update.cancelEdit": "cancel edit",
  "update.viewLatestUpdates": "View latest updates",
  "update.publishedAt": "published on {date}",
  "update.createdAt": "created on {date} (draft)",
  "update.save": "save",
  "updates.empty": "No updates",
  "sections.update.new": "Create an Update",
  "UserCard.since": "since",
  "organization.created": "Your organization has been created with success.",
  "organization.created.description": "You can now make contributions as an organization. You can also edit your organization profile, add members and other administrators and attach a credit card that can be used by its members within a monthly limit.",
  "organization.collective.since": "{year}から貢献",
  "user.collective.since": "{year}から貢献",
  "organization.collective.edit": "コミュニティを編集",
  "user.collective.edit": "プロフィールを編集",
  "user.collective.memberOf.collective.host.title": "I'm hosting {n, plural, one {this collective} other {these collectives}}",
  "user.collective.memberOf.organization.admin.title": "I'm an administrator of {n, plural, one {this organization} other {these organizations}}",
  "user.collective.memberOf.organization.member.title": "I'm a member of {n, plural, one {this organization} other {these organizations}}",
  "user.collective.memberOf.collective.admin.title": "I'm a core contributor of {n, plural, one {this collective} other {these collectives}}",
  "user.collective.memberOf.collective.member.title": "I'm a member of {n, plural, one {this collective} other {these collectives}}",
  "user.collective.memberOf.collective.backer.title": "I'm backing {n, plural, one {this collective} other {these collectives}}",
  "user.collective.memberOf.event.attendee.title": "I've attended {n, plural, one {this event} other {these events}}",
  "user.collective.memberOf.collective.fundraiser.title": "I've helped raise money for {n, plural, one {this collective} other {these collectives}}",
  "user.collective.memberOf.collective.fundraiser.LoggedInDescription": "Share the URL in the email receipt for each of your donation to track how much money you helped raised! (Alternatively, you can also click on any collective that you are contributing to on this page. We will add your referral id to the URL.)",
  "user.collective.memberOf.collective.follower.title": "I'm following {n, plural, one {this collective} other {these collectives}}",
  "organization.collective.memberOf.collective.host.title": "We are hosting {n, plural, one {this collective} other {{n} collectives}}",
  "organization.collective.memberOf.collective.admin.title": "We are a core contributor of {n, plural, one {this collective} other {these collectives}}",
  "organization.collective.memberOf.collective.member.title": "We are a member of {n, plural, one {this collective} other {these collectives}}",
  "organization.collective.memberOf.collective.backer.title": "We are backing {n, plural, one {this collective} other {these collectives}}",
  "organization.collective.memberOf.collective.follower.title": "We are following {n, plural, one {this collective} other {these collectives}}",
  "organization.collective.memberOf.collective.fundraiser.title": "We've helped raise money for {n, plural, one {this collective} other {these collectives}}",
  "section.host": "Hosting",
  "section.admin": "Administrating",
  "section.member": "Memberships",
  "section.backer": "Backing",
  "section.attendee": "Events",
  "section.fundraiser": "Fund raising",
  "section.follower": "Following",
  "host.collectives.manageExpenses": "manage expenses",
  "organization.collective.memberOf.collective.parent.title": "{n, plural, one {this collective is} other {{n} collectives are}} part of our organization",
  "organization.supercollective.title": "{tags} collectives",
  "actions.approveCollective.processing": "Approving collective",
  "actions.approveExpense.processing": "Approving expense",
  "actions.rejectExpense.processing": "Rejecting expense",
  "actions.done": "done",
  "error.label": "Error",
  "notFound": "not found",
  "collective.section.backers.organizations.title": "{n} {n, plural, one {organization} other {organizations}} are supporting {collective}",
  "widget.becomeSponsor": "Become a sponsor",
  "collective.section.backers.users.title": "{n}人が{collective}を応援しています",
  "widget.becomeBacker": "Become a backer",
  "expense.created": "Your expense has been submitted with success. It is now pending approval from one of the core contributors of the collective. You will be notified by email once it has been approved. Then, the host {host} will proceed to reimburse your expense.",
  "expenses.sendAnotherExpense": "Submit Another Expense",
  "expenses.viewAll": "すべての費用を見る",
  "tier.order.donation.title": "貢献",
  "tier.order.membership.title": "Become a member",
  "tier.order.service.title": "Order",
  "tier.order.product.title": "Order",
  "tier.name.contribution": "contribution",
  "tier.name.payment": "payment",
  "tier.button.donation": "支援する",
  "tier.description.donation": "温かいご支援ありがとうございます 🙏",
  "updates.new.title": "New update",
  "updates.create.login": "You need to be logged in as a core contributor of this collective to be able to create an update.",
  "expenses.byCategory": "Expenses in {category}",
  "expenses.byRecipient": "Expenses by {recipient}",
  "loginform.title": "Sign in or Create an Account",
  "tiers.title": "参加する"
}<|MERGE_RESOLUTION|>--- conflicted
+++ resolved
@@ -355,13 +355,10 @@
   "order.error.hostRequired": "This collective doesn't have a host that can receive money on their behalf",
   "collective.host.disclaimer": "By clicking above, you are pledging to give the host ({hostname}) {amount} {interval, select, month {per month} year {per year} other {}} for {collective}.",
   "collective.host.cancelanytime": "いつでもキャンセルできます。",
-<<<<<<< HEAD
-=======
   "order.publicMessage.placeholder": "Use this space to add a personal message (public)",
   "tier.order.ticket.info": "Event info",
   "tier.order.contribution": "Contribution",
   "tier.order.ticket": "Ticket",
->>>>>>> 896b5444
   "paymentMethod.add": "Add credit card",
   "paymentMethod.save": "Save",
   "paymentMethod.cancel": "Cancel",
