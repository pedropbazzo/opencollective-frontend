--- conflicted
+++ resolved
@@ -11,12 +11,7 @@
 import uuid from 'uuid/v4';
 import * as LibTaxes from '@opencollective/taxes';
 
-import withIntl from '../lib/withIntl';
 import { Router } from '../server/pages';
-import { stripeTokenToPaymentMethod } from '../lib/stripe';
-import { formatCurrency, getEnvVar, parseToBoolean } from '../lib/utils';
-import { getPaypal } from '../lib/paypal';
-import { getRecaptcha, getRecaptchaSiteKey, unloadRecaptcha } from '../lib/recaptcha';
 
 import { H2, H5, P, Span } from '../components/Text';
 import Logo from '../components/Logo';
@@ -25,6 +20,14 @@
 import Link from '../components/Link';
 import ContributeAs from '../components/ContributeAs';
 import StyledInputField from '../components/StyledInputField';
+
+import { addCreateCollectiveMutation } from '../graphql/mutations';
+
+import { stripeTokenToPaymentMethod } from '../lib/stripe';
+import { formatCurrency } from '../lib/utils';
+import { getPaypal } from '../lib/paypal';
+import withIntl from '../lib/withIntl';
+import { getRecaptcha, getRecaptchaSiteKey, unloadRecaptcha } from '../lib/recaptcha';
 import { withStripeLoader } from '../components/StripeProvider';
 import { withUser } from '../components/UserProvider';
 import ContributePayment from '../components/ContributePayment';
@@ -42,8 +45,6 @@
 import ContributionFlowStepsProgress from '../components/ContributionFlowStepsProgress';
 import EventDetails from '../components/EventDetails';
 
-import { addCreateCollectiveMutation } from '../graphql/mutations';
-
 // Styles for the previous, next and submit buttons
 const PrevNextButton = styled(StyledButton)`
   animation: ${fadeIn} 0.3s;
@@ -64,8 +65,6 @@
   width: PrevNextButton.defaultProps.minWidth,
   m: PrevNextButton.defaultProps.m,
 };
-
-const recaptchaEnabled = parseToBoolean(getEnvVar('RECAPTCHA_ENABLED'));
 
 /**
  * Main contribution flow entrypoint. Render all the steps from contributeAs
@@ -150,12 +149,10 @@
       getPaypal();
     }
 
-    if (recaptchaEnabled) {
-      try {
-        this.recaptcha = await getRecaptcha();
-      } catch {
-        this.setState({ error: CreateOrderPage.errorRecaptchaConnect });
-      }
+    try {
+      this.recaptcha = await getRecaptcha();
+    } catch {
+      this.setState({ error: CreateOrderPage.errorRecaptchaConnect });
     }
   }
 
@@ -175,9 +172,7 @@
   }
 
   componentWillUnmount() {
-    if (recaptchaEnabled) {
-      unloadRecaptcha();
-    }
+    unloadRecaptcha();
   }
 
   loadInitialData() {
@@ -323,12 +318,9 @@
     }
 
     // Load recaptcha token
-    let recaptchaToken;
-    if (recaptchaEnabled) {
-      recaptchaToken = await this.fetchRecaptchaToken();
-      if (!recaptchaToken) {
-        this.setState({ error: CreateOrderPage.errorRecaptchaConnect });
-      }
+    const recaptchaToken = await this.fetchRecaptchaToken();
+    if (!recaptchaToken) {
+      this.setState({ error: CreateOrderPage.errorRecaptchaConnect });
     }
 
     const tier = this.props.data.Tier;
@@ -575,11 +567,7 @@
 
   // Debounce state update functions that may be called successively
   updateProfile = debounce(stepProfile => this.setState({ stepProfile, stepPayment: null }), 300);
-<<<<<<< HEAD
-  updateDetailgqls = debounce(stepDetails => this.setState({ stepDetails }), 100, { leading: true, maxWait: 500 });
-=======
   updateDetails = stepDetails => this.setState({ stepDetails });
->>>>>>> d9eff734
 
   /* We only support paypal for one time donations to the open source collective for now. */
   hasPaypal() {
